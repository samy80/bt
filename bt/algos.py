"""
A collection of Algos used to create Strategy logic.
"""
from __future__ import division
from future.utils import iteritems
import abc
import bt
from bt.core import Algo, AlgoStack
import pandas as pd
import numpy as np
import random

import sklearn.covariance


def run_always(f):
    """
    Run always decorator to be used with Algo
    to ensure stack runs the decorated Algo
    on each pass, regardless of failures in the stack.
    """
    f.run_always = True
    return f


class PrintDate(Algo):

    """
    This Algo simply print's the current date.

    Can be useful for debugging purposes.
    """

    def __call__(self, target):
        print(target.now)
        return True


class PrintTempData(Algo):

    """
    This Algo prints the temp data.

    Useful for debugging.
    """

    def __call__(self, target):
        print(target.temp)
        return True


class PrintInfo(Algo):

    """
    Prints out info associated with the target strategy. Useful for debugging
    purposes.

    Args:
        * fmt_string (str): A string that will later be formatted with the
            target object's __dict__ attribute. Therefore, you should provide
            what you want to examine within curly braces ( { } )

    Ex:
        PrintInfo('Strategy {name} : {now}')


    This will print out the name and the date (now) on each call.
    Basically, you provide a string that will be formatted with target.__dict__

    """

    def __init__(self, fmt_string='{full_name} {now}'):
        self.fmt_string = fmt_string

    def __call__(self, target):
        print(self.fmt_string.format(**target.__dict__))
        return True


class Debug(Algo):

    """
    Utility Algo that calls pdb.set_trace when triggered.

    In the debug session, target is available and can be examined.
    """

    def __call__(self, target):
        import pdb
        pdb.set_trace()
        return True


class RunOnce(Algo):

    """
    Returns True on first run then returns False.

    Args:
        * run_on_first_call: bool which determines if it runs the first time the algo is called

    As the name says, the algo only runs once. Useful in situations
    where we want to run the logic once (buy and hold for example).

    """

    def __init__(self):
        super(RunOnce, self).__init__()
        self.has_run = False

    def __call__(self, target):
        # if it hasn't run then we will
        # run it and set flag
        if not self.has_run:
            self.has_run = True
            return True

        # return false to stop future execution
        return False


class RunPeriod(Algo):

    def __init__(self, run_on_first_date=True, run_on_end_of_period=False, run_on_last_date=False):
        super(RunPeriod, self).__init__()
        self._run_on_first_date = run_on_first_date
        self._run_on_end_of_period = run_on_end_of_period
        self._run_on_last_date = run_on_last_date

    def __call__(self, target):
        # get last date
        now = target.now

        # if none nothing to do - return false
        if now is None:
            return False

        # not a known date in our universe
        if now not in target.data.index:
            return False

        # get index of the current date
        index = target.data.index.get_loc(target.now)

        result = False

        # index 0 is a date added by the Backtest Constructor
        if index == 0:
            return False
        # first date
        if index == 1:
            if self._run_on_first_date:
                result = True
        # last date
        elif index == (len(target.data.index) - 1):
            if self._run_on_last_date:
                result = True
        else:

            # create pandas.Timestamp for useful .week,.quarter properties
            now = pd.Timestamp(now)

            index_offset = -1
            if self._run_on_end_of_period:
                index_offset = 1

            date_to_compare = target.data.index[index + index_offset]
            date_to_compare = pd.Timestamp(date_to_compare)

            result = self.compare_dates(now, date_to_compare)

        return result

    @abc.abstractmethod
    def compare_dates(self, now, date_to_compare):
        raise(NotImplementedError('RunPeriod Algo is an abstract class!'))


class RunDaily(RunPeriod):

    """
    Returns True on day change.

    Args:
        * run_on_first_date (bool): determines if it runs the first time the algo is called
        * run_on_end_of_period (bool): determines if it should run at the end of the period
          or the beginning
        * run_on_last_date (bool): determines if it runs on the last time the algo is called

    Returns True if the target.now's day has changed
    compared to the last(or next if run_on_end_of_period) date, if not returns False.
    Useful for daily rebalancing strategies.

    """
    def compare_dates(self, now, date_to_compare):
        if now.date() != date_to_compare.date():
            return True
        return False


class RunWeekly(RunPeriod):

    """
    Returns True on week change.

    Args:
        * run_on_first_date (bool): determines if it runs the first time the algo is called
        * run_on_end_of_period (bool): determines if it should run at the end of the period
          or the beginning
        * run_on_last_date (bool): determines if it runs on the last time the algo is called

    Returns True if the target.now's week has changed
    since relative to the last(or next) date, if not returns False. Useful for
    weekly rebalancing strategies.

    """

    def compare_dates(self, now, date_to_compare):
        if now.year != date_to_compare.year or now.week != date_to_compare.week:
            return True
        return False

class RunMonthly(RunPeriod):

    """
    Returns True on month change.

    Args:
        * run_on_first_date (bool): determines if it runs the first time the algo is called
        * run_on_end_of_period (bool): determines if it should run at the end of the period
          or the beginning
        * run_on_last_date (bool): determines if it runs on the last time the algo is called

    Returns True if the target.now's month has changed
    since relative to the last(or next) date, if not returns False. Useful for
    monthly rebalancing strategies.

    """

    def compare_dates(self, now, date_to_compare):
        if now.year != date_to_compare.year or now.month != date_to_compare.month:
            return True
        return False


class RunQuarterly(RunPeriod):

    """
    Returns True on quarter change.

    Args:
        * run_on_first_date (bool): determines if it runs the first time the algo is called
        * run_on_end_of_period (bool): determines if it should run at the end of the period
          or the beginning
        * run_on_last_date (bool): determines if it runs on the last time the algo is called

    Returns True if the target.now's quarter has changed
    since relative to the last(or next) date, if not returns False. Useful for
    quarterly rebalancing strategies.

    """

    def compare_dates(self, now, date_to_compare):
        if now.year != date_to_compare.year or now.quarter != date_to_compare.quarter:
            return True
        return False

class RunYearly(RunPeriod):

    """
    Returns True on year change.

    Args:
        * run_on_first_date (bool): determines if it runs the first time the algo is called
        * run_on_end_of_period (bool): determines if it should run at the end of the period
          or the beginning
        * run_on_last_date (bool): determines if it runs on the last time the algo is called

    Returns True if the target.now's year has changed
    since relative to the last(or next) date, if not returns False. Useful for
    yearly rebalancing strategies.

    """

    def compare_dates(self, now, date_to_compare):
        if now.year != date_to_compare.year:
            return True
        return False


class RunOnDate(Algo):

    """
    Returns True on a specific set of dates.

    Args:
        * dates (list): List of dates to run Algo on.

    """

    def __init__(self, *dates):
        """
        Args:
            * dates (*args): A list of dates. Dates will be parsed
                by pandas.to_datetime so pass anything that it can
                parse. Typically, you will pass a string 'yyyy-mm-dd'.
        """
        super(RunOnDate, self).__init__()
        # parse dates and save
        self.dates = [pd.to_datetime(d) for d in dates]

    def __call__(self, target):
        return target.now in self.dates


class RunAfterDate(Algo):

    """
    Returns True after a date has passed

    Args:
        * date: Date after which to start trading

    Note:
        This is useful for algos that rely on trailing averages where you
        don't want to start trading until some amount of data has been built up

    """

    def __init__(self, date):
        """
        Args:
            * date: Date after which to start trading
        """
        super(RunAfterDate, self).__init__()
        # parse dates and save
        self.date = pd.to_datetime(date)

    def __call__(self, target):
        return target.now > self.date


class RunAfterDays(Algo):

    """
    Returns True after a specific number of 'warmup' trading days have passed

    Args:
        * days (int): Number of trading days to wait before starting

    Note:
        This is useful for algos that rely on trailing averages where you
        don't want to start trading until some amount of data has been built up

    """

    def __init__(self, days):
        """
        Args:
            * days (int): Number of trading days to wait before starting
        """
        super(RunAfterDays, self).__init__()
        self.days = days

    def __call__(self, target):
        if self.days > 0:
            self.days -= 1
            return False
        return True


class RunEveryNPeriods(Algo):

    """
    This algo runs every n periods.

    Args:
        * n (int): Run each n periods
        * offset (int): Applies to the first run. If 0, this algo will run the
            first time it is called.

    This Algo can be useful for the following type of strategy:
        Each month, select the top 5 performers. Hold them for 3 months.

    You could then create 3 strategies with different offsets and create a
    master strategy that would allocate equal amounts of capital to each.

    """

    def __init__(self, n, offset=0):
        self.n = n
        self.offset = offset
        self.idx = n - offset - 1
        self.lcall = 0

    def __call__(self, target):
        # ignore multiple calls on same period
        if self.lcall == target.now:
            return False
        else:
            self.lcall = target.now
            # run when idx == (n-1)
            if self.idx == (self.n - 1):
                self.idx = 0
                return True
            else:
                self.idx += 1
                return False


class SelectAll(Algo):

    """
    Sets temp['selected'] with all securities (based on universe).

    Selects all the securities and saves them in temp['selected'].
    By default, SelectAll does not include securities that have no
    data (nan) on current date or those whose price is zero or negative.

    Args:
        * include_no_data (bool): Include securities that do not have data?
        * include_negative (bool): Include securities that have negative
            or zero prices?
    Sets:
        * selected

    """

    def __init__(self, include_no_data=False, include_negative=False):
        super(SelectAll, self).__init__()
        self.include_no_data = include_no_data
        self.include_negative = include_negative

    def __call__(self, target):
        if self.include_no_data:
            target.temp['selected'] = target.universe.columns
        else:
            universe = target.universe.loc[target.now].dropna()
            if self.include_negative:
                target.temp['selected'] = list( universe.index)
            else:
                target.temp['selected'] = list(universe[universe > 0].index)
        return True


class SelectThese(Algo):

    """
    Sets temp['selected'] with a set list of tickers.

    Sets the temp['selected'] to a set list of tickers.

    Args:
        * ticker (list): List of tickers to select.

    Sets:
        * selected

    """

    def __init__(self, tickers, include_no_data=False):
        super(SelectThese, self).__init__()
        self.tickers = tickers
        self.include_no_data = include_no_data

    def __call__(self, target):
        if self.include_no_data:
            target.temp['selected'] = self.tickers
        else:
            universe = target.universe[self.tickers].loc[target.now].dropna()
            target.temp['selected'] = list(universe[universe > 0].index)
        return True


class SelectHasData(Algo):

    """
    Sets temp['selected'] based on all items in universe that meet
    data requirements.

    This is a more advanced version of SelectAll. Useful for selecting
    tickers that need a certain amount of data for future algos to run
    properly.

    For example, if we need the items with 3 months of data or more,
    we could use this Algo with a lookback period of 3 months.

    When providing a lookback period, it is also wise to provide a min_count.
    This is basically the number of data points needed within the lookback
    period for a series to be considered valid. For example, in our 3 month
    lookback above, we might want to specify the min_count as being
    57 -> a typical trading month has give or take 20 trading days. If we
    factor in some holidays, we can use 57 or 58. It's really up to you.

    If you don't specify min_count, min_count will default to ffn's
    get_num_days_required.

    Args:
        * lookback (DateOffset): A DateOffset that determines the lookback
            period.
        * min_count (int): Minimum number of days required for a series to be
            considered valid. If not provided, ffn's get_num_days_required is
            used to estimate the number of points required.

    Sets:
        * selected

    """

    def __init__(self, lookback=pd.DateOffset(months=3),
                 min_count=None, include_no_data=False):
        super(SelectHasData, self).__init__()
        self.lookback = lookback
        if min_count is None:
            min_count = bt.ffn.get_num_days_required(lookback)
        self.min_count = min_count
        self.include_no_data = include_no_data

    def __call__(self, target):
        if 'selected' in target.temp:
            selected = target.temp['selected']
        else:
            selected = target.universe.columns

        filt = target.universe[selected].loc[target.now - self.lookback:]
        cnt = filt.count()
        cnt = cnt[cnt >= self.min_count]
        if not self.include_no_data:
            cnt = cnt[target.universe[selected].loc[target.now] > 0]
        target.temp['selected'] = list(cnt.index)
        return True


class SelectN(Algo):

    """
    Sets temp['selected'] based on ranking temp['stat'].

    Selects the top or botton N items based on temp['stat'].
    This is usually some kind of metric that will be computed in a
    previous Algo and will be used for ranking purposes. Can select
    top or bottom N based on sort_descending parameter.

    Args:
        * n (int): select top n items.
        * sort_descending (bool): Should the stat be sorted in descending order
            before selecting the first n items?
        * all_or_none (bool): If true, only populates temp['selected'] if we
            have n items. If we have less than n, then temp['selected'] = [].

    Sets:
        * selected

    Requires:
        * stat

    """

    def __init__(self, n, sort_descending=True,
                 all_or_none=False):
        super(SelectN, self).__init__()
        if n < 0:
            raise ValueError('n cannot be negative')
        self.n = n
        self.ascending = not sort_descending
        self.all_or_none = all_or_none

    def __call__(self, target):
        stat = target.temp['stat'].dropna()
        stat.sort_values(ascending=self.ascending,
                         inplace=True)

        # handle percent n
        keep_n = self.n
        if self.n < 1:
            keep_n = int(self.n * len(stat))

        sel = list(stat[:keep_n].index)

        if self.all_or_none and len(sel) < keep_n:
            sel = []

        target.temp['selected'] = sel

        return True


class SelectMomentum(AlgoStack):

    """
    Sets temp['selected'] based on a simple momentum filter.

    Selects the top n securities based on the total return over
    a given lookback period. This is just a wrapper around an
    AlgoStack with two algos: StatTotalReturn and SelectN.

    Note, that SelectAll() or similar should be called before
    SelectMomentum(), as StatTotalReturn uses values of temp['selected']

    Args:
        * n (int): select first N elements
        * lookback (DateOffset): lookback period for total return
            calculation
        * lag (DateOffset): Lag interval for total return calculation
        * sort_descending (bool): Sort descending (highest return is best)
        * all_or_none (bool): If true, only populates temp['selected'] if we
            have n items. If we have less than n, then temp['selected'] = [].

    Sets:
        * selected

    Requires:
        * selected

    """

    def __init__(self, n, lookback=pd.DateOffset(months=3),
                 lag=pd.DateOffset(days=0), sort_descending=True,
                 all_or_none=False):
        super(SelectMomentum, self).__init__(
            StatTotalReturn(lookback=lookback, lag=lag),
            SelectN(n=n, sort_descending=sort_descending,
                    all_or_none=all_or_none))


class SelectWhere(Algo):

    """
    Selects securities based on an indicator DataFrame.

    Selects securities where the value is True on the current date
    (target.now) only if current date is present in signal DataFrame.

    For example, this could be the result of a pandas boolean comparison such
    as data > 100.

    Args:
        * signal (DataFrame): Boolean DataFrame containing selection logic.

    Sets:
        * selected

    """

    def __init__(self, signal, include_no_data=False):
        self.signal = signal
        self.include_no_data = include_no_data

    def __call__(self, target):
        # get signal Series at target.now
        if target.now in self.signal.index:
            sig = self.signal.loc[target.now]
            # get tickers where True
            #selected = sig.index[sig]
            selected = sig[sig == True].index
            # save as list
            if not self.include_no_data:
                universe = target.universe[
                    list(selected)].loc[target.now].dropna()
                selected = list(universe[universe > 0].index)
            target.temp['selected'] = list(selected)

        return True


class SelectRandomly(AlgoStack):

    """
    Sets temp['selected'] based on a random subset of
    the items currently in temp['selected'].

    Selects n random elements from the list stored in temp['selected'].
    This is useful for benchmarking against a strategy where we believe
    the selection algorithm is adding value.

    For example, if we are testing a momentum strategy and we want to see if
    selecting securities based on momentum is better than just selecting
    securities randomly, we could use this Algo to create a random Strategy
    used for random benchmarking.

    Note:
        Another selection algorithm should be use prior to this Algo to
        populate temp['selected']. This will typically be SelectAll.

    Args:
        * n (int): Select N elements randomly.

    Sets:
        * selected

    Requires:
        * selected

    """

    def __init__(self, n=None, include_no_data=False):
        super(SelectRandomly, self).__init__()
        self.n = n
        self.include_no_data = include_no_data

    def __call__(self, target):
        if 'selected' in target.temp:
            sel = target.temp['selected']
        else:
            sel = target.universe.columns

        if not self.include_no_data:
            universe = target.universe[list(sel)].loc[target.now].dropna()
            sel = list(universe[universe > 0].index)

        if self.n is not None:
            n = self.n if self.n < len(sel) else len(sel)
            sel = random.sample(sel, int(n))

        target.temp['selected'] = sel
        return True


class StatTotalReturn(Algo):

    """
    Sets temp['stat'] with total returns over a given period.

    Sets the 'stat' based on the total return of each element in
    temp['selected'] over a given lookback period. The total return
    is determined by ffn's calc_total_return.

    Args:
        * lookback (DateOffset): lookback period.
        * lag (DateOffset): Lag interval. Total return is calculated in
            the inteval [now - lookback - lag, now - lag]

    Sets:
        * stat

    Requires:
        * selected

    """

    def __init__(self, lookback=pd.DateOffset(months=3),
                 lag=pd.DateOffset(days=0)):
        super(StatTotalReturn, self).__init__()
        self.lookback = lookback
        self.lag = lag

    def __call__(self, target):
        selected = target.temp['selected']
        t0 = target.now - self.lag
        prc = target.universe[selected].loc[t0 - self.lookback:t0]
        target.temp['stat'] = prc.calc_total_return()
        return True


class WeighEqually(Algo):

    """
    Sets temp['weights'] by calculating equal weights for all items in
    selected.

    Equal weight Algo. Sets the 'weights' to 1/n for each item in 'selected'.

    Sets:
        * weights

    Requires:
        * selected

    """

    def __init__(self):
        super(WeighEqually, self).__init__()

    def __call__(self, target):
        selected = target.temp['selected']
        n = len(selected)

        if n == 0:
            target.temp['weights'] = {}
        else:
            w = 1.0 / n
            target.temp['weights'] = {x: w for x in selected}

        return True


class WeighSpecified(Algo):

    """
    Sets temp['weights'] based on a provided dict of ticker:weights.

    Sets the weights based on pre-specified targets.

    Args:
        * weights (dict): target weights -> ticker: weight

    Sets:
        * weights

    """

    def __init__(self, **weights):
        super(WeighSpecified, self).__init__()
        self.weights = weights

    def __call__(self, target):
        # added copy to make sure these are not overwritten
        target.temp['weights'] = self.weights.copy()
        return True


class WeighTarget(Algo):

    """
    Sets target weights based on a target weight DataFrame.

    If the target weight dataFrame is  of same dimension
    as the target.universe, the portfolio will effectively be rebalanced on
    each period. For example, if we have daily data and the target DataFrame
    is of the same shape, we will have daily rebalancing.

    However, if we provide a target weight dataframe that has only month end
    dates, then rebalancing only occurs monthly.

    Basically, if a weight is provided on a given date, the target weights are
    set and the algo moves on (presumably to a Rebalance algo). If not, not
    target weights are set.

    Args:
        * weights (DataFrame): DataFrame containing the target weights

    Sets:
        * weights

    """

    def __init__(self, weights):
        self.weights = weights

    def __call__(self, target):
        # get current target weights
        if target.now in self.weights.index:
            w = self.weights.loc[target.now]

            # dropna and save
            target.temp['weights'] = w.dropna()

            return True
        else:
            return False


class WeighInvVol(Algo):

    """
    Sets temp['weights'] based on the inverse volatility Algo.

    Sets the target weights based on ffn's calc_inv_vol_weights. This
    is a commonly used technique for risk parity portfolios. The least
    volatile elements receive the highest weight under this scheme. Weights
    are proportional to the inverse of their volatility.

    Args:
        * lookback (DateOffset): lookback period for estimating volatility

    Sets:
        * weights

    Requires:
        * selected

    """

    def __init__(self, lookback=pd.DateOffset(months=3),
                 lag=pd.DateOffset(days=0)):
        super(WeighInvVol, self).__init__()
        self.lookback = lookback
        self.lag = lag

    def __call__(self, target):
        selected = target.temp['selected']

        if len(selected) == 0:
            target.temp['weights'] = {}
            return True

        if len(selected) == 1:
            target.temp['weights'] = {selected[0]: 1.}
            return True

        t0 = target.now - self.lag
        prc = target.universe[selected].loc[t0 - self.lookback:t0]
        tw = bt.ffn.calc_inv_vol_weights(
            prc.to_returns().dropna())
        target.temp['weights'] = tw.dropna()
        return True


class WeighERC(Algo):

    """
    Sets temp['weights'] based on equal risk contribution algorithm.

    Sets the target weights based on ffn's calc_erc_weights. This
    is an extension of the inverse volatility risk parity portfolio in
    which the correlation of asset returns is incorporated into the
    calculation of risk contribution of each asset.

    The resulting portfolio is similar to a minimum variance portfolio
    subject to a diversification constraint on the weights of its components
    and its volatility is located between those of the minimum variance and
    equally-weighted portfolios (Maillard 2008).

    See:
        https://en.wikipedia.org/wiki/Risk_parity

    Args:
        * lookback (DateOffset): lookback period for estimating covariance
        * initial_weights (list): Starting asset weights [default inverse vol].
        * risk_weights (list): Risk target weights [default equal weight].
        * covar_method (str): method used to estimate the covariance. See ffn's
            calc_erc_weights for more details. (default ledoit-wolf).
        * risk_parity_method (str): Risk parity estimation method. see ffn's
            calc_erc_weights for more details. (default ccd).
        * maximum_iterations (int): Maximum iterations in iterative solutions
            (default 100).
        * tolerance (float): Tolerance level in iterative solutions (default 1E-8).


    Sets:
        * weights

    Requires:
        * selected

    """

    def __init__(self,
                 lookback=pd.DateOffset(months=3),
                 initial_weights=None,
                 risk_weights=None,
                 covar_method='ledoit-wolf',
                 risk_parity_method='ccd',
                 maximum_iterations=100,
                 tolerance=1E-8,
                 lag=pd.DateOffset(days=0)):

        super(WeighERC, self).__init__()
        self.lookback = lookback
        self.initial_weights = initial_weights
        self.risk_weights = risk_weights
        self.covar_method = covar_method
        self.risk_parity_method = risk_parity_method
        self.maximum_iterations = maximum_iterations
        self.tolerance = tolerance
        self.lag = lag

    def __call__(self, target):
        selected = target.temp['selected']

        if len(selected) == 0:
            target.temp['weights'] = {}
            return True

        if len(selected) == 1:
            target.temp['weights'] = {selected[0]: 1.}
            return True

        t0 = target.now - self.lag
        prc = target.universe[selected].loc[t0 - self.lookback:t0]
        tw = bt.ffn.calc_erc_weights(
            prc.to_returns().dropna(),
            initial_weights=self.initial_weights,
            risk_weights=self.risk_weights,
            covar_method=self.covar_method,
            risk_parity_method=self.risk_parity_method,
            maximum_iterations=self.maximum_iterations,
            tolerance=self.tolerance)

        target.temp['weights'] = tw.dropna()
        return True


class WeighMeanVar(Algo):

    """
    Sets temp['weights'] based on mean-variance optimization.

    Sets the target weights based on ffn's calc_mean_var_weights. This is a
    Python implementation of Markowitz's mean-variance optimization.

    See:
        http://en.wikipedia.org/wiki/Modern_portfolio_theory#The_efficient_frontier_with_no_risk-free_asset

    Args:
        * lookback (DateOffset): lookback period for estimating volatility
        * bounds ((min, max)): tuple specifying the min and max weights for
            each asset in the optimization.
        * covar_method (str): method used to estimate the covariance. See ffn's
            calc_mean_var_weights for more details.
        * rf (float): risk-free rate used in optimization.

    Sets:
        * weights

    Requires:
        * selected

    """

    def __init__(self, lookback=pd.DateOffset(months=3),
                 bounds=(0., 1.), covar_method='ledoit-wolf',
                 rf=0., lag=pd.DateOffset(days=0)):
        super(WeighMeanVar, self).__init__()
        self.lookback = lookback
        self.lag = lag
        self.bounds = bounds
        self.covar_method = covar_method
        self.rf = rf

    def __call__(self, target):
        selected = target.temp['selected']

        if len(selected) == 0:
            target.temp['weights'] = {}
            return True

        if len(selected) == 1:
            target.temp['weights'] = {selected[0]: 1.}
            return True

        t0 = target.now - self.lag
        prc = target.universe[selected].loc[t0 - self.lookback:t0]
        tw = bt.ffn.calc_mean_var_weights(
            prc.to_returns().dropna(), weight_bounds=self.bounds,
            covar_method=self.covar_method, rf=self.rf)

        target.temp['weights'] = tw.dropna()
        return True


class WeighRandomly(Algo):

    """
    Sets temp['weights'] based on a random weight vector.

    Sets random target weights for each security in 'selected'.
    This is useful for benchmarking against a strategy where we believe
    the weighing algorithm is adding value.

    For example, if we are testing a low-vol strategy and we want to see if
    our weighing strategy is better than just weighing
    securities randomly, we could use this Algo to create a random Strategy
    used for random benchmarking.

    This is an Algo wrapper around ffn's random_weights function.

    Args:
        * bounds ((low, high)): Tuple including low and high bounds for each
            security
        * weight_sum (float): What should the weights sum up to?

    Sets:
        * weights

    Requires:
        * selected

    """

    def __init__(self, bounds=(0., 1.), weight_sum=1):
        super(WeighRandomly, self).__init__()
        self.bounds = bounds
        self.weight_sum = weight_sum

    def __call__(self, target):
        sel = target.temp['selected']
        n = len(sel)

        w = {}
        try:
            rw = bt.ffn.random_weights(
                n, self.bounds, self.weight_sum)
            w = dict(list(zip(sel, rw)))
        except ValueError:
            pass

        target.temp['weights'] = w
        return True


class LimitDeltas(Algo):

    """
    Modifies temp['weights'] based on weight delta limits.

    Basically, this can be used if we want to restrict how much a security's
    target weight can change from day to day. Useful when we want to be more
    conservative about how much we could actually trade on a given day without
    affecting the market.

    For example, if we have a strategy that is currently long 100% one
    security, and the weighing Algo sets the new weight to 0%, but we
    use this Algo with a limit of 0.1, the new target weight will
    be 90% instead of 0%.

    Args:
        * limit (float, dict): Weight delta limit. If float, this will be a
            global limit for all securities. If dict, you may specify by-ticker
            limit.

    Sets:
        * weights

    Requires:
        * weights

    """

    def __init__(self, limit=0.1):
        super(LimitDeltas, self).__init__()
        self.limit = limit
        # determine if global or specific
        self.global_limit = True
        if isinstance(limit, dict):
            self.global_limit = False

    def __call__(self, target):
        tw = target.temp['weights']
        all_keys = set(list(target.children.keys()) + list(tw.keys()))

        for k in all_keys:
            tgt = tw[k] if k in tw else 0.
            cur = target.children[k].weight if k in target.children else 0.
            delta = tgt - cur

            # check if we need to limit
            if self.global_limit:
                if abs(delta) > self.limit:
                    tw[k] = cur + (self.limit * np.sign(delta))
            else:
                # make sure we have a limit defined in case of limit dict
                if k in self.limit:
                    lmt = self.limit[k]
                    if abs(delta) > lmt:
                        tw[k] = cur + (lmt * np.sign(delta))

        return True


class LimitWeights(Algo):

    """
    Modifies temp['weights'] based on weight limits.

    This is an Algo wrapper around ffn's limit_weights. The purpose of this
    Algo is to limit the weight of any one specifc asset. For example, some
    Algos will set some rather extreme weights that may not be acceptable.
    Therefore, we can use this Algo to limit the extreme weights. The excess
    weight is then redistributed to the other assets, proportionally to
    their current weights.

    See ffn's limit_weights for more information.

    Args:
        * limit (float): Weight limit.

    Sets:
        * weights

    Requires:
        * weights

    """

    def __init__(self, limit=0.1):
        super(LimitWeights, self).__init__()
        self.limit = limit

    def __call__(self, target):
        if 'weights' not in target.temp:
            return True

        tw = target.temp['weights']
        if len(tw) == 0:
            return True

        # if the limit < equal weight then set weights to 0
        if self.limit < 1.0 / len(tw):
            tw = {}
        else:
            tw = bt.ffn.limit_weights(tw, self.limit)
        target.temp['weights'] = tw

        return True


class TargetVol(Algo):
    """
    Updates temp['weights'] based on the target annualized volatility desired.

    Args:
        * target_volatility: annualized volatility to target
        * lookback (DateOffset): lookback period for estimating volatility
        * lag (DateOffset): amount of time to wait to calculate the covariance
        * covar_method: method of calculating volatility
        * annualization_factor: number of periods to annualize by.
            It is assumed that target volatility is already annualized by this factor.

    Updates:
        * weights

    Requires:
        * temp['weights']


    """

    def __init__(
            self,
            target_volatility,
            lookback=pd.DateOffset(months=3),
            lag=pd.DateOffset(days=0),
            covar_method='standard',
            annualization_factor=252
    ):

        super(TargetVol, self).__init__()
        self.target_volatility = target_volatility
        self.lookback = lookback
        self.lag = lag
        self.covar_method = covar_method
        self.annualization_factor = annualization_factor

    def __call__(self, target):

        current_weights = target.temp['weights']
        selected = current_weights.keys()

        # if there were no weights already set then skip
        if len(selected) == 0:
            return True


        t0 = target.now - self.lag
        prc = target.universe.loc[t0 - self.lookback:t0, selected]
        returns = bt.ffn.to_returns(prc)

        # calc covariance matrix
        if self.covar_method == 'ledoit-wolf':
            covar = sklearn.covariance.ledoit_wolf(returns)
        elif self.covar_method == 'standard':
            covar = returns.cov()
        else:
            raise NotImplementedError('covar_method not implemented')

        weights = pd.Series(
            [current_weights[x] for x in covar.columns],
            index=covar.columns
        )

        vol = np.sqrt(np.matmul(weights.values.T,np.matmul(covar.values, weights.values))*self.annualization_factor)

        #vol is too high
        if vol > self.target_volatility:
            mult = self.target_volatility/vol
        #vol is too low
        elif vol < self.target_volatility:
            mult = self.target_volatility/vol
        else:
            mult = 1

        for k in target.temp['weights'].keys():
            target.temp['weights'][k] = target.temp['weights'][k]*mult


        return True

class PTE_Rebalance(Algo):
    """
    Triggers a rebalance when PTE from static weights is past a level.

    Args:
        * PTE_volatility_cap: annualized volatility to target
        * target_weights: dataframe of weights that needs to have the same index as the price dataframe
        * lookback (DateOffset): lookback period for estimating volatility
        * lag (DateOffset): amount of time to wait to calculate the covariance
        * covar_method: method of calculating volatility
        * annualization_factor: number of periods to annualize by.
            It is assumed that target volatility is already annualized by this factor.

    """

    def __init__(
            self,
            PTE_volatility_cap,
            target_weights,
            lookback=pd.DateOffset(months=3),
            lag=pd.DateOffset(days=0),
            covar_method='standard',
            annualization_factor=252
    ):

        super(PTE_Rebalance, self).__init__()
        self.PTE_volatility_cap = PTE_volatility_cap
        self.target_weights = target_weights
        self.lookback = lookback
        self.lag = lag
        self.covar_method = covar_method
        self.annualization_factor = annualization_factor

    def __call__(self, target):

        if target.now is None:
            return False

        if target.positions.shape == (0, 0):
            return True

        positions = target.positions.loc[target.now]
        if positions is None:
            return True
        prices = target.universe.loc[target.now, positions.index]
        if prices is None:
            return True

        current_weights = positions*prices/target.value

        target_weights = self.target_weights.loc[target.now,:]

        cols = list(current_weights.index.copy())
        for c in target_weights.keys():
            if not c in cols:
                cols.append(c)

        weights = pd.Series(
            np.zeros(len(cols)),
            index=cols
        )
        for c in cols:
            if c in current_weights:
                weights[c] = current_weights[c]
            if c in target_weights:
                weights[c] -= target_weights[c]


        t0 = target.now - self.lag
        prc = target.universe.loc[t0 - self.lookback:t0, cols]
        returns = bt.ffn.to_returns(prc)

        # calc covariance matrix
        if self.covar_method == 'ledoit-wolf':
            covar = sklearn.covariance.ledoit_wolf(returns)
        elif self.covar_method == 'standard':
            covar = returns.cov()
        else:
            raise NotImplementedError('covar_method not implemented')
<<<<<<< HEAD

=======
        
>>>>>>> 6eb78b2b
        PTE_vol = np.sqrt(np.matmul(weights.values.T, np.matmul(covar.values, weights.values)) * self.annualization_factor)

        if pd.isnull(PTE_vol):
            return False

        # vol is too high
        if PTE_vol > self.PTE_volatility_cap:
            return True
        else:
            return False

        return True


class CapitalFlow(Algo):

    """
    Used to model capital flows. Flows can either be inflows or outflows.

    This Algo can be used to model capital flows. For example, a pension
    fund might have inflows every month or year due to contributions. This
    Algo will affect the capital of the target node without affecting returns
    for the node.

    Since this is modeled as an adjustment, the capital will remain in the
    strategy until a re-allocation/rebalancement is made.

    Args:
        * amount (float): Amount of adjustment

    """

    def __init__(self, amount):
        """
        CapitalFlow constructor.

        Args:
            * amount (float): Amount to adjust by
        """
        super(CapitalFlow, self).__init__()
        self.amount = float(amount)

    def __call__(self, target):
        target.adjust(self.amount)
        return True


class CloseDead(Algo):

    """
    Closes all positions for which prices are equal to zero (we assume
    that these stocks are dead) and removes them from temp['weights'] if
    they enter it by any chance.
    To be called before Rebalance().

    In a normal workflow it is not needed, as those securities will not
    be selected by SelectAll(include_no_data=False) or similar method, and
    Rebalance() closes positions that are not in temp['weights'] anyway.
    However in case when for some reasons include_no_data=False could not
    be used or some modified weighting method is used, CloseDead() will
    allow to avoid errors.

    Requires:
        * weights

    """

    def __init__(self):
        super(CloseDead, self).__init__()

    def __call__(self, target):
        if 'weights' not in target.temp:
            return True

        targets = target.temp['weights']
        for c in target.children:
            if target.universe[c].loc[target.now] <= 0:
                target.close(c)
                if c in targets:
                    del targets[c]

        return True


class SetNotional(Algo):

    """ 
    Sets the notional_value to use as the base for rebalancing for
    FixedIncomestrategy targets

    Args:
        * notional_value (float): The target notional value of the strategy

    Sets:
        * notional_value
    """
    def __init__(self, notional_value):
        self.notional_value = notional_value
        super(SetNotional, self).__init__()

    def __call__(self, target):
        target.temp['notional_value'] = self.notional_value
        return True


class Rebalance(Algo):

    """
    Rebalances capital based on temp['weights']

    Rebalances capital based on temp['weights']. Also closes
    positions if open but not in target_weights. This is typically
    the last Algo called once the target weights have been set.

    Requires:
        * weights
        * cash (optional): You can set a 'cash' value on temp. This should be a
            number between 0-1 and determines the amount of cash to set aside.
            For example, if cash=0.3, the strategy will allocate 70% of its
            value to the provided weights, and the remaining 30% will be kept
            in cash. If this value is not provided (default), the full value
            of the strategy is allocated to securities.
        * notional_value (optional): Required only for fixed_income targets. This is the base
            balue of total notional that will apply to the weights.
    """

    def __init__(self):
        super(Rebalance, self).__init__()

    def __call__(self, target):
        if 'weights' not in target.temp:
            return True

        targets = target.temp['weights']

        # save value because it will change after each call to allocate
        # use it as base in rebalance calls
        # call it before de-allocation so that notional_value is correct
        if target.fixed_income:
            if 'notional_value' in target.temp:
                base = target.temp['notional_value']
            else:
                base = target.notional_value
        else:
            base = target.value

        # de-allocate children that are not in targets and have non-zero value
        # (open positions)
        for cname in target.children:
            # if this child is in our targets, we don't want to close it out
            if cname in targets:
                continue

            # get child and value
            c = target.children[cname]
            if target.fixed_income:
                v = c.notional_value
            else:
                v = c.value
            # if non-zero and non-null, we need to close it out
            if v != 0. and not np.isnan(v):
                target.close(cname, update=False)

        # If cash is set (it should be a value between 0-1 representing the
        # proportion of cash to keep), calculate the new 'base'
        if 'cash' in target.temp:
            base = base * (1 - target.temp['cash'])

        # Turn off updating while we rebalance each child
        for item in iteritems(targets):
            target.rebalance(item[1], child=item[0], base=base, update=False)

        # Now update
        target.root.update( target.now )

        return True


class RebalanceOverTime(Algo):

    """
    Similar to Rebalance but rebalances to target
    weight over n periods.

    Rebalances towards a target weight over a n periods. Splits up the weight
    delta over n periods.

    This can be useful if we want to make more conservative rebalacing
    assumptions. Some strategies can produce large swings in allocations. It
    might not be reasonable to assume that this rebalancing can occur at the
    end of one specific period. Therefore, this algo can be used to simulate
    rebalancing over n periods.

    This has typically been used in monthly strategies where we want to spread
    out the rebalancing over 5 or 10 days.

    Note:
        This Algo will require the run_always wrapper in the above case. For
        example, the RunMonthly will return True on the first day, and
        RebalanceOverTime will be 'armed'. However, RunMonthly will return
        False the rest days of the month. Therefore, we must specify that we
        want to always run this algo.

    Args:
        * n (int): number of periods over which rebalancing takes place.

    Requires:
        * weights

    """

    def __init__(self, n=10):
        super(RebalanceOverTime, self).__init__()
        self.n = float(n)
        self._rb = Rebalance()
        self._weights = None
        self._days_left = None

    def __call__(self, target):
        # new weights specified - update rebalance data
        if 'weights' in target.temp:
            self._weights = target.temp['weights']
            self._days_left = self.n

        # if _weights are not None, we have some work to do
        if self._weights:
            tgt = {}
            # scale delta relative to # of periods left and set that as the new
            # target
            for t in self._weights:
                curr = target.children[t].weight if t in \
                    target.children else 0.
                dlt = (self._weights[t] - curr) / self._days_left
                tgt[t] = curr + dlt

            # mock weights and call real Rebalance
            target.temp['weights'] = tgt
            self._rb(target)

            # dec _days_left. If 0, set to None & set _weights to None
            self._days_left -= 1

            if self._days_left == 0:
                self._days_left = None
                self._weights = None

        return True


class Require(Algo):

    """
    Flow control Algo.

    This algo returns the value of a predicate
    on an temp entry. Useful for controlling
    flow.

    For example, we might want to make sure we have some items selected.
    We could pass a lambda function that checks the len of 'selected':

        pred=lambda x: len(x) == 0
        item='selected'

    Args:
        * pred (Algo): Function that returns a Bool given the strategy. This
            is the definition of an Algo. However, this is typically used
            with a simple lambda function.
        * item (str): An item within temp.
        * if_none (bool): Result if the item required is not in temp or if it's
            value if None

    """

    def __init__(self, pred, item, if_none=False):
        super(Require, self).__init__()
        self.item = item
        self.pred = pred
        self.if_none = if_none

    def __call__(self, target):
        if self.item not in target.temp:
            return self.if_none

        item = target.temp[self.item]

        if item is None:
            return self.if_none

        return self.pred(item)


class Or(Algo):
    """
    Flow control Algo

    It useful for combining multiple signals into one signal.
    For example, we might want two different rebalance signals to work together:

        runOnDateAlgo = bt.algos.RunOnDate(pdf.index[0]) # where pdf.index[0] is the first date in our time series
        runMonthlyAlgo = bt.algos.RunMonthly()
        orAlgo = Or([runMonthlyAlgo,runOnDateAlgo])

    orAlgo will return True if it is the first date or if it is 1st of the month

    Args:
        * list_of_algos: Iterable list of algos.
            Runs each algo and
            returns true if any algo returns true.
    """

    def __init__(self, list_of_algos):
        super(Or, self).__init__()
        self._list_of_algos = list_of_algos
        return

    def __call__(self, target):
        res = False
        for algo in self._list_of_algos:
            tempRes = algo(target)
            res = res | tempRes

        return res


class SelectTypes(Algo):
    """
    Sets temp['selected'] based on node type.
    If temp['selected'] is already set, it will filter the existing
    selection.

    Args:
        * incude_types (list): Types of nodes to include
        * exclude_types (list): Types of nodes to exclude

    Sets:
        * selected
    """

    def __init__(self, incude_types=(bt.core.Node,), exclude_types=()):
        self.incude_types = incude_types
        self.exclude_types = exclude_types or (type(None),)

    def __call__(self, target):
        selected = [ sec_name for sec_name, sec in target.children.items()
                    if isinstance( sec, self.incude_types )
                    and not isinstance( sec, self.exclude_types ) ]
        if 'selected' in target.temp:
            selected = [ s for s in selected if s in target.temp['selected'] ]
        target.temp['selected'] = selected
        return True<|MERGE_RESOLUTION|>--- conflicted
+++ resolved
@@ -1355,11 +1355,7 @@
             covar = returns.cov()
         else:
             raise NotImplementedError('covar_method not implemented')
-<<<<<<< HEAD
-
-=======
-        
->>>>>>> 6eb78b2b
+
         PTE_vol = np.sqrt(np.matmul(weights.values.T, np.matmul(covar.values, weights.values)) * self.annualization_factor)
 
         if pd.isnull(PTE_vol):
